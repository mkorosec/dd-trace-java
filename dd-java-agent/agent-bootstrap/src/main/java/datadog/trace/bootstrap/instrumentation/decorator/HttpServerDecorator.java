--- conflicted
+++ resolved
@@ -185,7 +185,6 @@
     }
   }
 
-<<<<<<< HEAD
   @Override
   public AgentSpan beforeFinish(AgentSpan span) {
     onRequestEndForInstrumentationGateway(span);
@@ -202,7 +201,10 @@
       Function<RequestContext, Flow<Void>> callback = cbp.getCallback(Events.REQUEST_ENDED);
       if (callback != null) {
         callback.apply(requestContext);
-=======
+      }
+    }
+  }
+
   private static void onRequestIpForInstrumentationGateway(
       @Nonnull final AgentSpan span, @Nonnull final String ip) {
     CallbackProvider cbp = AgentTracer.get().instrumentationGateway();
@@ -212,7 +214,6 @@
           cbp.getCallback(Events.REQUEST_CLIENT_IP);
       if (null != callback) {
         callback.apply(ctx, ip);
->>>>>>> b23ac47f
       }
     }
   }
