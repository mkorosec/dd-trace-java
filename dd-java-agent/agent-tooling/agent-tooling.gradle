--- conflicted
+++ resolved
@@ -17,12 +17,8 @@
   implementation deps.autoservice
 
   compile project(':dd-trace-ot')
-<<<<<<< HEAD
   compile project(':dd-trace-ot:jfr-openjdk')
-=======
-  compileOnly project(':dd-trace-ot:jfr-openjdk')
->>>>>>> c3a5ea70
-
+  
   testCompile deps.opentracing
   testCompile project(':dd-java-agent:testing')
   testCompile project(':utils:gc-utils')
