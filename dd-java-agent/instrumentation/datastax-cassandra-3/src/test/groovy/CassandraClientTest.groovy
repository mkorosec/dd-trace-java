import com.datastax.driver.core.Cluster
import com.datastax.driver.core.Session
import datadog.trace.agent.test.AgentTestRunner
import datadog.trace.agent.test.asserts.TraceAssert
import datadog.trace.api.DDSpanTypes
import datadog.trace.bootstrap.instrumentation.api.Tags
import datadog.trace.core.DDSpan
import org.cassandraunit.utils.EmbeddedCassandraServerHelper
import spock.lang.Shared

import java.util.concurrent.Executors
import java.util.concurrent.atomic.AtomicBoolean

import static datadog.trace.agent.test.utils.TraceUtils.basicSpan
import static datadog.trace.agent.test.utils.TraceUtils.runUnderTrace
import static datadog.trace.api.config.TraceInstrumentationConfig.DB_CLIENT_HOST_SPLIT_BY_INSTANCE

class CassandraClientTest extends AgentTestRunner {

  @Shared
  Cluster cluster
  @Shared
  int port = 9142

  @Shared
  def executor = Executors.newCachedThreadPool()

  def setupSpec() {
    /*
     This timeout seems excessive but we've seen tests fail with timeout of 40s.
     TODO: if we continue to see failures we may want to consider using 'real' Cassandra
     started in container like we do for memcached. Note: this will complicate things because
     tests would have to assume they run under shared Cassandra and act accordingly.
      */
    EmbeddedCassandraServerHelper.startEmbeddedCassandra(120000L)

    cluster = EmbeddedCassandraServerHelper.getCluster()

    /*
    Looks like sometimes our requests fail because Cassandra takes to long to respond,
    Increase this timeout as well to try to cope with this.
     */
    cluster.getConfiguration().getSocketOptions().setReadTimeoutMillis(120000)
  }

  def cleanupSpec() {
    EmbeddedCassandraServerHelper.cleanEmbeddedCassandra()
  }

  def "test sync"() {
    setup:
    Session session = cluster.connect(keyspace)
    injectSysConfig(DB_CLIENT_HOST_SPLIT_BY_INSTANCE, "$renameService")

    when:
    session.execute(statement)

    then:
    assertTraces(keyspace ? 2 : 1) {
      if (keyspace) {
        trace(1) {
          cassandraSpan(it, "USE $keyspace", null, false)
        }
      }
      trace(1) {
        cassandraSpan(it, statement, keyspace, renameService)
      }
    }

    cleanup:
    session.close()

    where:
    statement                                                                                         | keyspace    | renameService
    "DROP KEYSPACE IF EXISTS sync_test"                                                               | null        | false
    "CREATE KEYSPACE sync_test WITH REPLICATION = {'class':'SimpleStrategy', 'replication_factor':3}" | null        | true
    "CREATE TABLE sync_test.users ( id UUID PRIMARY KEY, name text )"                                 | "sync_test" | false
    "INSERT INTO sync_test.users (id, name) values (uuid(), 'alice')"                                 | "sync_test" | false
    "SELECT * FROM users where name = 'alice' ALLOW FILTERING"                                        | "sync_test" | true
  }

  def "test async"() {
    setup:
    def callbackExecuted = new AtomicBoolean()
    injectSysConfig(DB_CLIENT_HOST_SPLIT_BY_INSTANCE, "$renameService")

    when:
    Session session = cluster.connect(keyspace)
    runUnderTrace("parent") {
<<<<<<< HEAD
      withConfigOverride(DB_CLIENT_HOST_SPLIT_BY_INSTANCE, "$renameService") {
        def future = session.executeAsync(statement)
        future.addListener({ ->
          runUnderTrace("callbackListener") {
            callbackExecuted.set(true)
          }
        }, executor)
      }
      blockUntilChildSpansFinished(2)
=======
      def future = session.executeAsync(statement)
      future.addListener({ ->
//          runUnderTrace("callbackListener") {
        callbackExecuted.set(true)
//          }
      }, executor)
      blockUntilChildSpansFinished(1)
>>>>>>> 0496ff33
    }

    then:
    callbackExecuted.get()
    assertTraces(keyspace ? 2 : 1) {
      if (keyspace) {
        trace(1) {
          cassandraSpan(it, "USE $keyspace", null, false)
        }
      }
      trace(3) {
        sortSpansByStart()
        basicSpan(it, "parent")
        cassandraSpan(it, statement, keyspace, renameService, span(0))
        basicSpan(it, "callbackListener", span(0))
      }
    }

    cleanup:
    session.close()

    where:
    statement                                                                                          | keyspace     | renameService
    "DROP KEYSPACE IF EXISTS async_test"                                                               | null         | false
    "CREATE KEYSPACE async_test WITH REPLICATION = {'class':'SimpleStrategy', 'replication_factor':3}" | null         | true
    "CREATE TABLE async_test.users ( id UUID PRIMARY KEY, name text )"                                 | "async_test" | false
    "INSERT INTO async_test.users (id, name) values (uuid(), 'alice')"                                 | "async_test" | false
    "SELECT * FROM users where name = 'alice' ALLOW FILTERING"                                         | "async_test" | true
  }

  def cassandraSpan(TraceAssert trace, String statement, String keyspace, boolean renameService, Object parentSpan = null, Throwable exception = null) {
    trace.span {
      serviceName renameService && keyspace ? keyspace : "cassandra"
      operationName "cassandra.query"
      resourceName statement
      spanType DDSpanTypes.CASSANDRA
      if (parentSpan == null) {
        parent()
      } else {
        childOf((DDSpan) parentSpan)
      }
      tags {
        "$Tags.COMPONENT" "java-cassandra"
        "$Tags.SPAN_KIND" Tags.SPAN_KIND_CLIENT
        "$Tags.PEER_HOSTNAME" "localhost"
        "$Tags.PEER_HOST_IPV4" "127.0.0.1"
        "$Tags.PEER_PORT" port
        "$Tags.DB_TYPE" "cassandra"
        "$Tags.DB_INSTANCE" keyspace
        defaultTags()
      }
    }
  }

}<|MERGE_RESOLUTION|>--- conflicted
+++ resolved
@@ -87,25 +87,13 @@
     when:
     Session session = cluster.connect(keyspace)
     runUnderTrace("parent") {
-<<<<<<< HEAD
-      withConfigOverride(DB_CLIENT_HOST_SPLIT_BY_INSTANCE, "$renameService") {
-        def future = session.executeAsync(statement)
-        future.addListener({ ->
-          runUnderTrace("callbackListener") {
-            callbackExecuted.set(true)
-          }
-        }, executor)
-      }
-      blockUntilChildSpansFinished(2)
-=======
       def future = session.executeAsync(statement)
       future.addListener({ ->
-//          runUnderTrace("callbackListener") {
-        callbackExecuted.set(true)
-//          }
+        runUnderTrace("callbackListener") {
+          callbackExecuted.set(true)
+        }
       }, executor)
-      blockUntilChildSpansFinished(1)
->>>>>>> 0496ff33
+      blockUntilChildSpansFinished(2)
     }
 
     then:
