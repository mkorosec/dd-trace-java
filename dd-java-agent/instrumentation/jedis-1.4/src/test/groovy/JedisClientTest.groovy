import datadog.trace.agent.test.AgentTestRunner
import datadog.trace.agent.test.utils.PortUtils
import datadog.trace.api.Config
import datadog.trace.api.DDSpanTypes
import datadog.trace.api.DDTags
import datadog.trace.instrumentation.api.Tags
import redis.clients.jedis.Jedis
import redis.embedded.RedisServer
import spock.lang.Shared

class JedisClientTest extends AgentTestRunner {

  @Shared
  int port = PortUtils.randomOpenPort()

  @Shared
  RedisServer redisServer = RedisServer.builder()
  // bind to localhost to avoid firewall popup
    .setting("bind 127.0.0.1")
  // set max memory to avoid problems in CI
    .setting("maxmemory 128M")
    .port(port).build()
  @Shared
  Jedis jedis = new Jedis("localhost", port)

  def setupSpec() {
    println "Using redis: $redisServer.args"
    redisServer.start()

    // This setting should have no effect since decorator returns null for the instance.
    System.setProperty(Config.PREFIX + Config.DB_CLIENT_HOST_SPLIT_BY_INSTANCE, "true")
  }

  def cleanupSpec() {
    redisServer.stop()
//    jedis.close()  // not available in the early version we're using.

    System.clearProperty(Config.PREFIX + Config.DB_CLIENT_HOST_SPLIT_BY_INSTANCE)
  }

  def setup() {
    jedis.flushAll()
    TEST_WRITER.start()
  }

  def "set command"() {
    when:
    jedis.set("foo", "bar")

    then:
    assertTraces(1) {
      trace(0, 1) {
        span(0) {
          operationName "redis.query"
          tags {
            "$DDTags.SERVICE_NAME" "redis"
            "$DDTags.SPAN_TYPE" DDSpanTypes.REDIS
            "$Tags.COMPONENT" "redis-command"
            "$Tags.SPAN_KIND" Tags.SPAN_KIND_CLIENT
            "$Tags.DB_TYPE" "redis"
<<<<<<< HEAD
            "$Tags.DB_STATEMENT" "SET"
=======
>>>>>>> aa838ceb
            defaultTags()
          }
        }
      }
    }
  }

  def "get command"() {
    when:
    jedis.set("foo", "bar")
    def value = jedis.get("foo")

    then:
    value == "bar"

    assertTraces(2) {
      trace(0, 1) {
        span(0) {
          operationName "redis.query"
          tags {
            "$DDTags.SERVICE_NAME" "redis"
            "$DDTags.SPAN_TYPE" DDSpanTypes.REDIS
            "$Tags.COMPONENT" "redis-command"
            "$Tags.SPAN_KIND" Tags.SPAN_KIND_CLIENT
            "$Tags.DB_TYPE" "redis"
<<<<<<< HEAD
            "$Tags.DB_STATEMENT" "SET"
=======
>>>>>>> aa838ceb
            defaultTags()
          }
        }
      }
      trace(1, 1) {
        span(0) {
          operationName "redis.query"
          tags {
            "$DDTags.SERVICE_NAME" "redis"
            "$DDTags.SPAN_TYPE" DDSpanTypes.REDIS
            "$Tags.COMPONENT" "redis-command"
            "$Tags.SPAN_KIND" Tags.SPAN_KIND_CLIENT
            "$Tags.DB_TYPE" "redis"
<<<<<<< HEAD
            "$Tags.DB_STATEMENT" "GET"
=======
>>>>>>> aa838ceb
            defaultTags()
          }
        }
      }
    }
  }

  def "command with no arguments"() {
    when:
    jedis.set("foo", "bar")
    def value = jedis.randomKey()

    then:
    value == "foo"

    assertTraces(2) {
      trace(0, 1) {
        span(0) {
          operationName "redis.query"
          tags {
            "$DDTags.SERVICE_NAME" "redis"
            "$DDTags.SPAN_TYPE" DDSpanTypes.REDIS
            "$Tags.COMPONENT" "redis-command"
            "$Tags.SPAN_KIND" Tags.SPAN_KIND_CLIENT
            "$Tags.DB_TYPE" "redis"
<<<<<<< HEAD
            "$Tags.DB_STATEMENT" "SET"
=======
>>>>>>> aa838ceb
            defaultTags()
          }
        }
      }
      trace(1, 1) {
        span(0) {
          operationName "redis.query"
          tags {
            "$DDTags.SERVICE_NAME" "redis"
            "$DDTags.SPAN_TYPE" DDSpanTypes.REDIS
            "$Tags.COMPONENT" "redis-command"
            "$Tags.SPAN_KIND" Tags.SPAN_KIND_CLIENT
            "$Tags.DB_TYPE" "redis"
<<<<<<< HEAD
            "$Tags.DB_STATEMENT" "RANDOMKEY"
=======
>>>>>>> aa838ceb
            defaultTags()
          }
        }
      }
    }
  }
}<|MERGE_RESOLUTION|>--- conflicted
+++ resolved
@@ -58,10 +58,7 @@
             "$Tags.COMPONENT" "redis-command"
             "$Tags.SPAN_KIND" Tags.SPAN_KIND_CLIENT
             "$Tags.DB_TYPE" "redis"
-<<<<<<< HEAD
             "$Tags.DB_STATEMENT" "SET"
-=======
->>>>>>> aa838ceb
             defaultTags()
           }
         }
@@ -87,10 +84,7 @@
             "$Tags.COMPONENT" "redis-command"
             "$Tags.SPAN_KIND" Tags.SPAN_KIND_CLIENT
             "$Tags.DB_TYPE" "redis"
-<<<<<<< HEAD
             "$Tags.DB_STATEMENT" "SET"
-=======
->>>>>>> aa838ceb
             defaultTags()
           }
         }
@@ -104,10 +98,7 @@
             "$Tags.COMPONENT" "redis-command"
             "$Tags.SPAN_KIND" Tags.SPAN_KIND_CLIENT
             "$Tags.DB_TYPE" "redis"
-<<<<<<< HEAD
             "$Tags.DB_STATEMENT" "GET"
-=======
->>>>>>> aa838ceb
             defaultTags()
           }
         }
@@ -133,10 +124,7 @@
             "$Tags.COMPONENT" "redis-command"
             "$Tags.SPAN_KIND" Tags.SPAN_KIND_CLIENT
             "$Tags.DB_TYPE" "redis"
-<<<<<<< HEAD
             "$Tags.DB_STATEMENT" "SET"
-=======
->>>>>>> aa838ceb
             defaultTags()
           }
         }
@@ -150,10 +138,7 @@
             "$Tags.COMPONENT" "redis-command"
             "$Tags.SPAN_KIND" Tags.SPAN_KIND_CLIENT
             "$Tags.DB_TYPE" "redis"
-<<<<<<< HEAD
             "$Tags.DB_STATEMENT" "RANDOMKEY"
-=======
->>>>>>> aa838ceb
             defaultTags()
           }
         }
