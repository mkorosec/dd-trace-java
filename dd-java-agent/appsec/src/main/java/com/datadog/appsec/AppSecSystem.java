package com.datadog.appsec;

<<<<<<< HEAD
import com.datadog.appsec.event.EventDispatcher;
import com.datadog.appsec.gateway.GatewayBridge;
import datadog.trace.api.Config;
import datadog.trace.api.gateway.SubscriptionService;
import java.util.ArrayList;
import java.util.Collections;
import java.util.List;
import java.util.ServiceLoader;
import java.util.concurrent.atomic.AtomicBoolean;
=======
import com.datadog.appsec.config.AppSecConfig;
import com.datadog.appsec.config.AppSecConfigFactory;
import datadog.trace.api.Config;
import java.io.*;
>>>>>>> 1e37a007
import org.slf4j.Logger;
import org.slf4j.LoggerFactory;

public class AppSecSystem {

  private static final Logger log = LoggerFactory.getLogger(AppSecSystem.class);
  private static final AtomicBoolean STARTED = new AtomicBoolean();
  private static final List<String> STARTED_MODULE_NAMES = new ArrayList<>();

<<<<<<< HEAD
  public static void start(SubscriptionService gw) {
    final Config config = Config.get();
=======
  private AppSecSystem() {}

  public static void start() {
    Config config = Config.get();
>>>>>>> 1e37a007
    if (!config.isAppSecEnabled()) {
      log.debug("AppSec: disabled");
      return;
    }
    log.info("AppSec has started");

<<<<<<< HEAD
    EventDispatcher eventDispatcher = new EventDispatcher();
    GatewayBridge gatewayBridge = new GatewayBridge(gw, eventDispatcher);
    gatewayBridge.init();

    loadModules(eventDispatcher);

    STARTED.set(true);
  }

  private static void loadModules(EventDispatcher eventDispatcher) {
    ServiceLoader<AppSecModule> modules = ServiceLoader.load(AppSecModule.class, AppSecSystem.class.getClassLoader());
    for (AppSecModule module : modules) {
      log.info("Starting appsec module {}", module.getName());
      for (AppSecModule.EventSubscription sub : module.getEventSubscriptions()) {
        eventDispatcher.subscribeEvent(sub.eventType, sub);
      }

      for (AppSecModule.DataSubscription sub : module.getDataSubscriptions()) {
        eventDispatcher.subscribeDataAvailable(sub.getSubscribedAddresses(), sub);
      }

      STARTED_MODULE_NAMES.add(module.getName());
    }
  }

  public static boolean isStarted() {
    return STARTED.get();
  }

  public static List<String> getStartedModuleNames() {
    if (isStarted()) {
      return Collections.unmodifiableList(STARTED_MODULE_NAMES);
    } else {
      return Collections.emptyList();
=======
    try {
      // Read config from yaml file
      AppSecConfig appSecConfig =
          AppSecConfigFactory.fromYamlFile(new File(config.getAppSecConfigFile()));

      // Convert config to legacy json
      String json = AppSecConfigFactory.toLegacyFormat(appSecConfig);
      json.toString();

    } catch (FileNotFoundException e) {
      e.printStackTrace();
>>>>>>> 1e37a007
    }
  }
}<|MERGE_RESOLUTION|>--- conflicted
+++ resolved
@@ -1,8 +1,9 @@
 package com.datadog.appsec;
 
-<<<<<<< HEAD
 import com.datadog.appsec.event.EventDispatcher;
 import com.datadog.appsec.gateway.GatewayBridge;
+import com.datadog.appsec.config.AppSecConfig;
+import com.datadog.appsec.config.AppSecConfigFactory;
 import datadog.trace.api.Config;
 import datadog.trace.api.gateway.SubscriptionService;
 import java.util.ArrayList;
@@ -10,12 +11,7 @@
 import java.util.List;
 import java.util.ServiceLoader;
 import java.util.concurrent.atomic.AtomicBoolean;
-=======
-import com.datadog.appsec.config.AppSecConfig;
-import com.datadog.appsec.config.AppSecConfigFactory;
-import datadog.trace.api.Config;
 import java.io.*;
->>>>>>> 1e37a007
 import org.slf4j.Logger;
 import org.slf4j.LoggerFactory;
 
@@ -25,22 +21,18 @@
   private static final AtomicBoolean STARTED = new AtomicBoolean();
   private static final List<String> STARTED_MODULE_NAMES = new ArrayList<>();
 
-<<<<<<< HEAD
   public static void start(SubscriptionService gw) {
     final Config config = Config.get();
-=======
   private AppSecSystem() {}
 
   public static void start() {
     Config config = Config.get();
->>>>>>> 1e37a007
     if (!config.isAppSecEnabled()) {
       log.debug("AppSec: disabled");
       return;
     }
     log.info("AppSec has started");
 
-<<<<<<< HEAD
     EventDispatcher eventDispatcher = new EventDispatcher();
     GatewayBridge gatewayBridge = new GatewayBridge(gw, eventDispatcher);
     gatewayBridge.init();
@@ -75,19 +67,6 @@
       return Collections.unmodifiableList(STARTED_MODULE_NAMES);
     } else {
       return Collections.emptyList();
-=======
-    try {
-      // Read config from yaml file
-      AppSecConfig appSecConfig =
-          AppSecConfigFactory.fromYamlFile(new File(config.getAppSecConfigFile()));
-
-      // Convert config to legacy json
-      String json = AppSecConfigFactory.toLegacyFormat(appSecConfig);
-      json.toString();
-
-    } catch (FileNotFoundException e) {
-      e.printStackTrace();
->>>>>>> 1e37a007
     }
   }
 }