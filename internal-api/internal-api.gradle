plugins {
  id 'me.champeau.jmh'
}

apply from: "$rootDir/gradle/java.gradle"

minimumBranchCoverage = 0.7
minimumInstructionCoverage = 0.8

excludedClassesCoverage += [
  "datadog.trace.api.Platform",
  "datadog.trace.api.StatsDClient",
  "datadog.trace.api.NoOpStatsDClient",
  "datadog.trace.bootstrap.instrumentation.api.Tags",
  "datadog.trace.bootstrap.instrumentation.api.CommonTagValues",
  "datadog.trace.bootstrap.instrumentation.api.AgentTracer.NoopAgentPropagation",
  "datadog.trace.bootstrap.instrumentation.api.AgentTracer",
  "datadog.trace.bootstrap.instrumentation.api.AgentTracer.NoopContext",
  "datadog.trace.bootstrap.instrumentation.api.InstrumentationTags",
  "datadog.trace.bootstrap.instrumentation.api.AgentTracer.NoopContinuation",
  "datadog.trace.bootstrap.instrumentation.api.AgentTracer.NoopAgentSpan",
  "datadog.trace.bootstrap.instrumentation.api.DDComponents",
  "datadog.trace.bootstrap.instrumentation.api.AgentTracer.NoopAgentScope",
  "datadog.trace.bootstrap.instrumentation.api.AgentTracer.NoopTracerAPI",
  "datadog.trace.bootstrap.instrumentation.api.AgentTracer.NoopAgentTrace",
  "datadog.trace.bootstrap.instrumentation.api.ScopeSource",
  "datadog.trace.bootstrap.instrumentation.api.InternalSpanTypes",
  "datadog.trace.bootstrap.instrumentation.ci.git.GitInfo",
  "datadog.trace.bootstrap.instrumentation.ci.git.GitInfo.GitInfoBuilder",
  "datadog.trace.bootstrap.instrumentation.ci.git.CommitInfo",
  "datadog.trace.bootstrap.instrumentation.ci.git.CommitInfo.CommitInfoBuilder",
  "datadog.trace.bootstrap.instrumentation.ci.git.PersonInfo",
  "datadog.trace.bootstrap.instrumentation.ci.git.PersonInfo.PersonInfoBuilder",
  "datadog.trace.bootstrap.instrumentation.ci.git.GitObject",
  "datadog.trace.bootstrap.instrumentation.ci.git.GitObject.GitObjectBuilder",
  "datadog.trace.bootstrap.instrumentation.ci.CIProviderInfo.CIInfo",
  "datadog.trace.bootstrap.instrumentation.ci.CIProviderInfo.CIInfo.CIInfoBuilder",
  "datadog.trace.logging.LoggingSettingsDescription",
  "datadog.trace.util.AgentProxySelector",
  "datadog.trace.util.AgentTaskScheduler",
  "datadog.trace.util.AgentTaskScheduler.PeriodicTask",
  "datadog.trace.util.AgentTaskScheduler.ShutdownHook",
  "datadog.trace.util.AgentThreadFactory",
  "datadog.trace.util.AgentThreadFactory.1",
  "datadog.trace.util.CollectionUtils",
]

dependencies {
  // references TraceScope and Continuation from public api
  api project(':dd-trace-api')
  api deps.slf4j

  testImplementation project(":utils:test-utils")
<<<<<<< HEAD
  testImplementation("org.assertj:assertj-core:2.9.1")
=======
}

jmh {
  jmhVersion = '1.32'
  duplicateClassesStrategy = DuplicatesStrategy.EXCLUDE
>>>>>>> 7bfa8243
}<|MERGE_RESOLUTION|>--- conflicted
+++ resolved
@@ -51,13 +51,10 @@
   api deps.slf4j
 
   testImplementation project(":utils:test-utils")
-<<<<<<< HEAD
   testImplementation("org.assertj:assertj-core:2.9.1")
-=======
 }
 
 jmh {
   jmhVersion = '1.32'
   duplicateClassesStrategy = DuplicatesStrategy.EXCLUDE
->>>>>>> 7bfa8243
 }