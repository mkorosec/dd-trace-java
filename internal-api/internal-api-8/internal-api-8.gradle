--- conflicted
+++ resolved
@@ -17,24 +17,15 @@
 dependencies {
   api project(':internal-api')
 
-<<<<<<< HEAD
   testImplementation deps.junit5
   testImplementation deps.jmc
   testImplementation deps.commonsMath
   testImplementation deps.mockito
   testImplementation deps.slf4j
   testImplementation project(":utils:test-utils")
-=======
-  testCompile deps.junit5
-  testCompile deps.jmc
-  testCompile deps.commonsMath
-  testCompile deps.mockito
-  testCompile deps.slf4j
-  testCompile project(":utils:test-utils")
 }
 
 jmh {
   jmhVersion = '1.28'
   duplicateClassesStrategy = DuplicatesStrategy.EXCLUDE
->>>>>>> 8ecf2bf7
 }