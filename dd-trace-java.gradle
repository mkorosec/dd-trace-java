--- conflicted
+++ resolved
@@ -16,11 +16,7 @@
 
 allprojects {
   group = 'com.datadoghq'
-<<<<<<< HEAD
-  version = '0.31.0-PROF6-SNAPSHOT'
-=======
-  version = '0.32.0-SNAPSHOT'
->>>>>>> 023fb397
+  version = '0.32.0-PROF1-SNAPSHOT'
 
   if (isCI) {
     buildDir = "${rootDir}/workspace/${projectDir.path.replace(rootDir.path, '')}/build/"
