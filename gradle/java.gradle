import java.time.Duration

apply plugin: 'java'
apply plugin: 'groovy'

apply from: "$rootDir/gradle/checkstyle.gradle"
apply from: "$rootDir/gradle/codenarc.gradle"

def applyCodeCoverage = !(project.plugins.hasPlugin('com.github.johnrengelman.shadow')
  || project.path.startsWith(":dd-java-agent:instrumentation:"))

if (applyCodeCoverage) {
  apply from: "$rootDir/gradle/jacoco.gradle"
}

sourceCompatibility = 1.7
targetCompatibility = 1.7

if (project.hasProperty('minJavaVersionForTests') && project.getProperty('minJavaVersionForTests') != JavaVersion.VERSION_1_7) {
  def version = JavaVersion.toVersion(project.getProperty('minJavaVersionForTests'))
  def name = "java$version.majorVersion"
  sourceSets {
    "main_$name" {
      java.srcDirs "${project.projectDir}/src/main/$name"
    }
  }

  "compileMain_${name}Java" {
    sourceCompatibility = version
    targetCompatibility = version
  }

  // Note: ideally lombok plugin would do this for us, but currently it doesn't support custom
  // source sets. See https://github.com/franzbecker/gradle-lombok/issues/17.
  dependencies {
    compileOnly sourceSets."main_$name".compileClasspath
    compile sourceSets."main_$name".output

    "main_${name}CompileOnly" "org.projectlombok:lombok:${project.lombok.version}" transitive false
    "main_${name}AnnotationProcessor" "org.projectlombok:lombok:${project.lombok.version}" transitive false
  }

  jar {
    from sourceSets."main_$name".output
  }

  tasks.withType(JavaCompile).configureEach {
    if (it.name.toLowerCase().contains("test")) {
      sourceCompatibility = version
      targetCompatibility = version
    }
  }
}

java {
  // See https://docs.gradle.org/current/userguide/upgrading_version_5.html, Automatic target JVM version
  disableAutoTargetJvm()
}

[JavaCompile, ScalaCompile].each { type ->
  tasks.withType(type) {
    doFirst {
      // We do this specifically for Java7 bytecode generation because we would like to be able to compile
      // with Java8+ compiler. This likely would require some modifications when we switch to java11 compiler.
      // Using proper Java7 bootstrap and extensions allows to be sure our code will run on real Java7.
      if (JavaVersion.toVersion(sourceCompatibility) == JavaVersion.VERSION_1_7
        && JavaVersion.current() != JavaVersion.VERSION_1_7
        && System.env.JAVA_7_HOME != null) {
        options.fork = true
        options.bootstrapClasspath = fileTree(include: ['*.jar'], dir: "${System.env.JAVA_7_HOME}/jre/lib/")
        options.extensionDirs = "${System.env.JAVA_7_HOME}/jre/lib/ext/"
      }
    }
  }
}

apply plugin: "io.franzbecker.gradle-lombok"

lombok { // optional: values below are the defaults
  version = versions.lombok
  sha256 = ""
}

apply plugin: "eclipse"
eclipse {
  classpath {
    downloadSources = true
    downloadJavadoc = true
  }
}
if (configurations.find { it.name == 'jmh' }) {
  eclipse.classpath.plusConfigurations += [configurations.jmh]
}

jar {
  /*
  Make Jar build fail on duplicate files

  By default Gradle Jar task can put multiple files with the same name
  into a Jar. This may lead to confusion. For example if auto-service
  annotation processing creates files with same name in `scala` and
  `java` directory this would result in Jar having two files with the
  same name in it. Which in turn would result in only one of those
  files being actually considered when that Jar is used leading to very
  confusing failures.

  Instead we should 'fail early' and avoid building such Jars.
  */
  duplicatesStrategy = 'fail'
}

tasks.register("packageSources", Jar) {
  classifier = 'sources'
  from sourceSets.main.allSource
}
artifacts.archives packageSources

repositories {
  mavenLocal()
  jcenter()
  mavenCentral()
  maven {
    url "https://adoptopenjdk.jfrog.io/adoptopenjdk/jmc-libs-snapshots"
  }
}

dependencies {
  testCompile deps.spock
  testCompile deps.groovy
  testCompile deps.testLogging
  testCompile group: 'info.solidsoft.spock', name: 'spock-global-unroll', version: '0.5.1'
  testCompile group: 'com.anotherchrisberry', name: 'spock-retry', version: '0.6.4'
  testCompile group: 'com.github.stefanbirkner', name: 'system-rules', version: '1.19.0'
}

jar {
  manifest {
    attributes(
      "Implementation-Title": project.name,
      "Implementation-Version": project.version,
      "Implementation-Vendor": "Datadog",
      "Implementation-URL": "https://github.com/datadog/dd-trace-java",
    )
  }
}

tasks.withType(Javadoc).configureEach {
  options.encoding = "utf-8"
  options.docEncoding = "utf-8"
  options.charSet = "utf-8"

  options.addStringOption('Xdoclint:none', '-quiet')

  doFirst {
    if (project.ext.has("apiLinks")) {
      options.links(*project.apiLinks)
    }
  }
}

javadoc {
  source = sourceSets.main.allJava
  classpath = configurations.compileClasspath

  options {
    setMemberLevel JavadocMemberLevel.PUBLIC
    setAuthor true

    links "https://docs.oracle.com/javase/8/docs/api/"
  }
}

tasks.register("sourceJar", Jar) {
  from sourceSets.main.allJava
  classifier = 'sources'
}

tasks.register("javaDocJar", Jar) {
  from javadoc.destinationDir
  classifier = 'javadoc'
  dependsOn javadoc
}

artifacts {
  archives sourceJar
  archives javaDocJar
}

project.afterEvaluate {
  if (project.plugins.hasPlugin('org.unbroken-dome.test-sets') && configurations.hasProperty("latestDepTestRuntime")) {
    tasks.withType(Test).configureEach {
      doFirst {
        def testArtifacts = configurations.testRuntime.resolvedConfiguration.resolvedArtifacts
        def latestTestArtifacts = configurations.latestDepTestRuntime.resolvedConfiguration.resolvedArtifacts
        assert testArtifacts != latestTestArtifacts: "latestDepTest dependencies are identical to test"
      }
    }
  }
}

if (project.plugins.hasPlugin('com.github.johnrengelman.shadow')) {
  // Remove the no-deps jar from the archives to prevent publication
  configurations.archives.with {
    artifacts.remove artifacts.find {
      if (it.hasProperty("delegate")) {
        it.delegate.archiveTask.is jar
      } else {
        it.archiveTask.is jar
      }
    }
  }
  artifacts {
    archives shadowJar
  }
}

if (project.hasProperty("removeJarVersionNumbers") && removeJarVersionNumbers) {
  tasks.withType(AbstractArchiveTask).configureEach {
    version = null
  }
}

if (project.parent && project.parent.hasProperty("javaExecutableVersionCache")) {
  project.ext.javaExecutableVersionCache = project.parent.ext.javaExecutableVersionCache
} else {
  project.ext.javaExecutableVersionCache = [:]
}

JavaVersion getJavaExecutableVersion(String path) {
  def cache = project.ext.javaExecutableVersionCache

  if (cache.containsKey(path)) {
    return cache.get(path)
  }
  new ByteArrayOutputStream().withStream { stream ->
    exec {
      commandLine = [path, "-version"]
      errorOutput = stream
    }
    def matcher = stream.toString() =~ /^(?:java|openjdk) version "([^"]+)"/
    if (matcher) {
      def version = JavaVersion.toVersion(matcher.group(1))
      cache.put(path, version)
      return version
    } else {
      throw new GradleScriptException("Cannot determine java version: ${stream.toString}")
    }
  }
}

ext {
  getJavaExecutableVersion = this.&getJavaExecutableVersion
}

def isJavaVersionAllowed(JavaVersion version) {
  if (project.hasProperty('minJavaVersionForTests') && project.getProperty('minJavaVersionForTests').compareTo(version) > 0) {
    return false
  }
  if (project.hasProperty('maxJavaVersionForTests') && project.getProperty('maxJavaVersionForTests').compareTo(version) < 0) {
    return false
  }
  return true
}

def isJdkForced(String javaName) {
  return (project.hasProperty('forceJdk') && project.getProperty('forceJdk').contains(javaName))
}

// Disable default test tasks if current JVM doesn't match version requirements
tasks.withType(Test).configureEach {
  if (name.endsWith("Generated")) {
    return
  }

  // Always run all tests that are runnable on JVM used for compilation
  onlyIf { isJavaVersionAllowed(JavaVersion.current()) }
}

// Generate tests tasks for all provided JVMs
for (def env : System.getenv().entrySet()) {
  def matcher = env.key =~ /JAVA_([^_]+)_HOME/
  if (!matcher) {
    continue
  }
  def javaName = matcher.group(1)
  def javaHome = env.value
  def javaPath = "$javaHome/bin/java"
  def javaVersion = getJavaExecutableVersion(javaPath)

  // This is slightly complicated because we need to dereference symlinks to make sure
  // we are considering same JVM implementation
  def currentJavaHome = new File(System.getProperty("java.home")).toPath().toRealPath()
  if (currentJavaHome.endsWith("jre")) {
    currentJavaHome = currentJavaHome.parent
  }
  if (currentJavaHome == new File(javaHome).toPath().toRealPath()) {
    // Skip JVM implementation we are running gradle on
    continue
  }

  def parentTask = task "testJava${javaName}"() {
    group = 'Verification'
    description = "Run tests for Java ${javaName}"
  }
  tasks.check.dependsOn parentTask

  tasks.withType(Test).all {
    //if (name.endsWith("Generated")) {
    if (!name.equals("test")) {
      // The way we're copying the test doesn't currently work with "test-sets" generated tests.
      return
    }

    def clonedTask = it
    def newTask = task "${clonedTask.name}Java${javaName}Generated"(type: clonedTask.class) {
      description "Runs $clonedTask.name under java ${javaName}"
      executable = javaPath

      if (javaName == "7") {
        // Disable JIT for this method. Sometimes Java7 JVM crashes trying to compile it.
        jvmArgs '-XX:CompileCommand=exclude,net.bytebuddy.description.type.TypeDescription$Generic$Visitor$Substitutor::onParameterizedType'
      }

      onlyIf { isJavaVersionAllowed(javaVersion) || isJdkForced(javaName) }
      if (applyCodeCoverage) {
        jacoco {
          // Disable jacoco for additional JVM tests to speed things up a bit
          enabled = false
        }
      }
    }

    parentTask.dependsOn newTask
  }
}

tasks.withType(Test).configureEach {
<<<<<<< HEAD
  if (project.findProperty("enableJunitPlatform") == true) {
    useJUnitPlatform()
  }

  // All tests must complete within 2 minutes.
  timeout = Duration.ofMinutes(2)
=======
  // All tests must complete within 3 minutes.
  timeout = Duration.ofMinutes(3)
>>>>>>> ad462390

  // Disable all tests if skipTests property was specified
  onlyIf { !project.rootProject.hasProperty("skipTests") }
}

plugins.withType(BasePlugin) {
  project.afterEvaluate {
    def deleteTasks = tasks.withType(Delete) + project.tasks.findByPath('clean')
    def otherTasks = tasks - deleteTasks
    otherTasks*.mustRunAfter deleteTasks
  }
}<|MERGE_RESOLUTION|>--- conflicted
+++ resolved
@@ -335,17 +335,12 @@
 }
 
 tasks.withType(Test).configureEach {
-<<<<<<< HEAD
   if (project.findProperty("enableJunitPlatform") == true) {
     useJUnitPlatform()
   }
 
-  // All tests must complete within 2 minutes.
-  timeout = Duration.ofMinutes(2)
-=======
   // All tests must complete within 3 minutes.
   timeout = Duration.ofMinutes(3)
->>>>>>> ad462390
 
   // Disable all tests if skipTests property was specified
   onlyIf { !project.rootProject.hasProperty("skipTests") }
