import com.fasterxml.jackson.databind.JsonNode
import datadog.opentracing.DDSpan
import datadog.opentracing.DDSpanContext
import datadog.opentracing.DDTracer
import datadog.opentracing.PendingTrace
import datadog.trace.api.sampling.PrioritySampling
import datadog.trace.common.writer.DDApi
import datadog.trace.common.writer.ListWriter
import datadog.trace.util.test.DDSpecification
import org.testcontainers.containers.GenericContainer
import org.testcontainers.containers.startupcheck.MinimumDurationRunningStartupCheckStrategy
import spock.lang.Requires
import spock.lang.Shared

import java.time.Duration
import java.util.concurrent.TimeUnit
import java.util.concurrent.atomic.AtomicReference

class DDApiIntegrationTest {
  // Do not run tests locally on Java7 since testcontainers are not compatible with Java7
  // It is fine to run on CI because CI provides rabbitmq externally, not through testcontainers
  @Requires({ "true" == System.getenv("CI") || jvm.java8Compatible })
<<<<<<< HEAD
  static class DDApiIntegrationV4Test extends Specification {

=======
  static class DDApiIntegrationV4Test extends DDSpecification {
>>>>>>> 5fecfa36
    static final WRITER = new ListWriter()
    static final TRACER = new DDTracer(WRITER)
    static final CONTEXT = new DDSpanContext(
      "1",
      "1",
      "0",
      "fakeService",
      "fakeOperation",
      "fakeResource",
      PrioritySampling.UNSET,
      null,
      Collections.emptyMap(),
      false,
      "fakeType",
      Collections.emptyMap(),
      new PendingTrace(TRACER, "1", [:]),
      TRACER)

    // Looks like okHttp needs to resolve this, even for connection over socket
    static final SOMEHOST = "datadoghq.com"
    static final SOMEPORT = 123

    /*
    Note: type here has to stay undefined, otherwise tests will fail in CI in Java 7 because
    'testcontainers' are built for Java 8 and Java 7 cannot load this class.
   */
    @Shared
    def agentContainer
    @Shared
    def agentContainerHost = "localhost"
    @Shared
    def agentContainerPort = 8126
    @Shared
    Process process
    @Shared
    File socketPath

    def api
    def unixDomainSocketApi

    def endpoint = new AtomicReference<String>(null)
    def agentResponse = new AtomicReference<String>(null)

    DDApi.ResponseListener responseListener = { String receivedEndpoint, JsonNode responseJson ->
      endpoint.set(receivedEndpoint)
      agentResponse.set(responseJson.toString())
    }

    def setupSpec() {

      /*
        CI will provide us with rabbitmq container running along side our build.
        When building locally, however, we need to take matters into our own hands
        and we use 'testcontainers' for this.
       */
      if ("true" != System.getenv("CI")) {
        agentContainer = new GenericContainer("datadog/docker-dd-agent:latest")
          .withEnv(["DD_APM_ENABLED": "true",
                    "DD_BIND_HOST"  : "0.0.0.0",
                    "DD_API_KEY"    : "invalid_key_but_this_is_fine",
                    "DD_LOGS_STDOUT": "yes"])
          .withExposedPorts(datadog.trace.api.Config.DEFAULT_TRACE_AGENT_PORT)
          .withStartupTimeout(Duration.ofSeconds(120))
        // Apparently we need to sleep for a bit so agent's response `{"service:,env:":1}` in rate_by_service.
        // This is clearly a race-condition and maybe we should av oid verifying complete response
          .withStartupCheckStrategy(new MinimumDurationRunningStartupCheckStrategy(Duration.ofSeconds(10)))
        //        .withLogConsumer { output ->
        //        print output.utf8String
        //      }
        agentContainer.start()
        agentContainerHost = agentContainer.containerIpAddress
        agentContainerPort = agentContainer.getMappedPort(datadog.trace.api.Config.DEFAULT_TRACE_AGENT_PORT)
      }

      File tmpDir = File.createTempDir()
      tmpDir.deleteOnExit()
      socketPath = new File(tmpDir, "socket")
      process = Runtime.getRuntime().exec("socat UNIX-LISTEN:${socketPath},reuseaddr,fork TCP-CONNECT:${agentContainerHost}:${agentContainerPort}")
    }

    def cleanupSpec() {
      if (agentContainer) {
        agentContainer.stop()
      }
      process.destroy()
    }

    def setup() {
      api = new DDApi(agentContainerHost, agentContainerPort, v4(), null)
      api.addResponseListener(responseListener)

      unixDomainSocketApi = new DDApi(SOMEHOST, SOMEPORT, v4(), socketPath.toString())
      unixDomainSocketApi.addResponseListener(responseListener)
    }

    boolean v4() {
      return true
    }

    def "Sending traces succeeds (test #test)"() {
      expect:
      api.sendTraces(traces)
      if (v4()) {
        assert endpoint.get() == "http://${agentContainerHost}:${agentContainerPort}/v0.4/traces"
        assert agentResponse.get() == '{"rate_by_service":{"service:,env:":1}}'
      }

      where:
      traces                                                                              | test
      []                                                                                  | 1
      [[], []]                                                                            | 2
      [[new DDSpan(1, CONTEXT)]]                                                          | 3
      [[new DDSpan(TimeUnit.MILLISECONDS.toMicros(System.currentTimeMillis()), CONTEXT)]] | 4
      (1..15).collect {
        []
      }                                                                                   | 5
      (1..16).collect {
        []
      }                                                                                   | 6
      // Larger traces take more than 1 second to send to the agent and get a timeout exception:
//      (1..((1 << 16) - 1)).collect { [] }                                                 | 7
//      (1..(1 << 16)).collect { [] }                                                       | 8
    }

    def "Sending traces to unix domain socket succeeds (test #test)"() {
      expect:
      unixDomainSocketApi.sendTraces(traces)
      if (v4()) {
        assert endpoint.get() == "http://${SOMEHOST}:${SOMEPORT}/v0.4/traces"
        assert agentResponse.get() == '{"rate_by_service":{"service:,env:":1}}'
      }

      where:
      traces                                                                              | test
      []                                                                                  | 1
      [[], []]                                                                            | 2
      [[new DDSpan(1, CONTEXT)]]                                                          | 3
      [[new DDSpan(TimeUnit.MILLISECONDS.toMicros(System.currentTimeMillis()), CONTEXT)]] | 4
    }
  }

  @Requires({ "true" == System.getenv("CI") || jvm.java8Compatible })
  static class DDApiIntegrationV3Test extends DDApiIntegrationV4Test {
    boolean v4() {
      return false
    }

    def cleanup() {
      assert endpoint.get() == null
      assert agentResponse.get() == null
    }
  }
}<|MERGE_RESOLUTION|>--- conflicted
+++ resolved
@@ -20,12 +20,7 @@
   // Do not run tests locally on Java7 since testcontainers are not compatible with Java7
   // It is fine to run on CI because CI provides rabbitmq externally, not through testcontainers
   @Requires({ "true" == System.getenv("CI") || jvm.java8Compatible })
-<<<<<<< HEAD
-  static class DDApiIntegrationV4Test extends Specification {
-
-=======
   static class DDApiIntegrationV4Test extends DDSpecification {
->>>>>>> 5fecfa36
     static final WRITER = new ListWriter()
     static final TRACER = new DDTracer(WRITER)
     static final CONTEXT = new DDSpanContext(
