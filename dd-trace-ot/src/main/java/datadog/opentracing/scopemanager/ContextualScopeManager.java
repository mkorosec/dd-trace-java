package datadog.opentracing.scopemanager;

import datadog.opentracing.DDSpan;
import datadog.opentracing.jfr.DDScopeEventFactory;
import datadog.trace.context.ScopeListener;
import io.opentracing.Scope;
import io.opentracing.ScopeManager;
import io.opentracing.Span;
import java.util.Deque;
import java.util.List;
import java.util.concurrent.ConcurrentLinkedDeque;
import java.util.concurrent.CopyOnWriteArrayList;

public class ContextualScopeManager implements ScopeManager {
<<<<<<< HEAD
  static final ThreadLocal<Scope> tlsScope = new ThreadLocal<>();

=======
  static final ThreadLocal<DDScope> tlsScope = new ThreadLocal<>();
>>>>>>> 0e825d79
  final Deque<ScopeContext> scopeContexts = new ConcurrentLinkedDeque<>();
  final List<ScopeListener> scopeListeners = new CopyOnWriteArrayList<>();

  private final DDScopeEventFactory scopeEventFactory;

  public ContextualScopeManager(final DDScopeEventFactory scopeEventFactory) {
    this.scopeEventFactory = scopeEventFactory;
  }

  @Override
  public Scope activate(final Span span, final boolean finishOnClose) {
    for (final ScopeContext context : scopeContexts) {
      if (context.inContext()) {
        return context.activate(span, finishOnClose);
      }
    }
    if (span instanceof DDSpan) {
      return new ContinuableScope(this, (DDSpan) span, finishOnClose, scopeEventFactory);
    } else {
      return new SimpleScope(this, span, finishOnClose);
    }
  }

  @Override
  public Scope activate(final Span span) {
    return activate(span, false);
  }

  @Override
  public Scope active() {
    for (final ScopeContext csm : scopeContexts) {
      if (csm.inContext()) {
        return csm.active();
      }
    }
    return tlsScope.get();
  }

  @Override
  public Span activeSpan() {
    for (final ScopeContext csm : scopeContexts) {
      if (csm.inContext()) {
        return csm.activeSpan();
      }
    }
    final DDScope active = tlsScope.get();
    return active == null ? null : active.span();
  }

  @Deprecated
  public void addScopeContext(final ScopeContext context) {
    scopeContexts.addFirst(context);
  }

  /** Attach a listener to scope activation events */
  public void addScopeListener(final ScopeListener listener) {
    scopeListeners.add(listener);
  }
}<|MERGE_RESOLUTION|>--- conflicted
+++ resolved
@@ -12,12 +12,7 @@
 import java.util.concurrent.CopyOnWriteArrayList;
 
 public class ContextualScopeManager implements ScopeManager {
-<<<<<<< HEAD
-  static final ThreadLocal<Scope> tlsScope = new ThreadLocal<>();
-
-=======
   static final ThreadLocal<DDScope> tlsScope = new ThreadLocal<>();
->>>>>>> 0e825d79
   final Deque<ScopeContext> scopeContexts = new ConcurrentLinkedDeque<>();
   final List<ScopeListener> scopeListeners = new CopyOnWriteArrayList<>();
 
