--- conflicted
+++ resolved
@@ -50,13 +50,9 @@
       final AtomicInteger openCount,
       final Continuation continuation,
       final DDSpan spanUnderScope,
-<<<<<<< HEAD
       final boolean finishOnClose,
       final DDScopeEventFactory eventFactory) {
-=======
-      final boolean finishOnClose) {
     assert spanUnderScope != null : "span must not be null";
->>>>>>> 023fb397
     this.scopeManager = scopeManager;
     this.openCount = openCount;
     this.continuation = continuation;
