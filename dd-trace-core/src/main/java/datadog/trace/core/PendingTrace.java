package datadog.trace.core;

import datadog.trace.api.DDId;
import datadog.trace.bootstrap.instrumentation.api.AgentScope;
import datadog.trace.bootstrap.instrumentation.api.AgentTrace;
import datadog.trace.core.monitor.Recording;
import datadog.trace.core.util.Clock;
import java.lang.ref.WeakReference;
import java.util.ArrayList;
import java.util.Iterator;
import java.util.List;
import java.util.concurrent.ConcurrentLinkedDeque;
import java.util.concurrent.atomic.AtomicBoolean;
import java.util.concurrent.atomic.AtomicInteger;
import java.util.concurrent.atomic.AtomicReference;
import lombok.extern.slf4j.Slf4j;

/**
 * This class implements the following data flow rules when a Span is finished:
 *
 * <ul>
 *   <li>Immediate Write
 *       <ul>
 *         <li>pending ref count == 0 && trace not already written
 *         <li>not root span && size exceeds partial flush
 *       </ul>
 *   <li>Delayed Write
 *       <ul>
 *         <li>is root span && pending ref count > 0
 *         <li>not root span && pending ref count > 0 && trace already written
 *       </ul>
 * </ul>
 *
 * Delayed write is handled by PendingTraceBuffer. <br>
 */
@Slf4j
public class PendingTrace implements AgentTrace {

  static class Factory {
    private final CoreTracer tracer;
    private final PendingTraceBuffer pendingTraceBuffer;

    Factory(CoreTracer tracer, PendingTraceBuffer pendingTraceBuffer) {
      this.tracer = tracer;
      this.pendingTraceBuffer = pendingTraceBuffer;
    }

    PendingTrace create(final DDId traceId) {
      return new PendingTrace(tracer, traceId, pendingTraceBuffer);
    }
  }

  private final CoreTracer tracer;
  private final DDId traceId;
  private final PendingTraceBuffer pendingTraceBuffer;

  // TODO: consider moving these time fields into DDTracer to ensure that traces have precise
  // relative time
  /** Trace start time in nano seconds measured up to a millisecond accuracy */
  private final long startTimeNano;
  /** Nano second ticks value at trace start */
  private final long startNanoTicks;

  private final ConcurrentLinkedDeque<DDSpan> finishedSpans = new ConcurrentLinkedDeque();

  // We must maintain a separate count because ConcurrentLinkedDeque.size() is a linear operation.
  private final AtomicInteger completedSpanCount = new AtomicInteger(0);

  private final AtomicInteger pendingReferenceCount = new AtomicInteger(0);

  // FIXME: In async frameworks we may have situations where traces do not report due to references
  //  being held by async operators. In order to support testing in these cases we should have a way
  //  to keep track of the fact that this trace is ready to report but is still pending. This would
  //  likely require a change to the writer interface to allow signaling this intent. This could
  //  also give us the benefit of being able to recover for reporting traces that get stuck due to
  //  references being held for long periods of time.

  /**
   * During a trace there are cases where the root span must be accessed (e.g. priority sampling and
   * trace-search tags).
   *
   * <p>Use a weak ref because we still need to handle buggy cases where the root span is not
   * correctly closed (see SpanCleaner).
   *
   * <p>The root span will be available in non-buggy cases because it has either finished and
   * strongly ref'd in this queue or is unfinished and ref'd in a ContinuableScope.
   */
  private final AtomicReference<WeakReference<DDSpan>> rootSpan = new AtomicReference<>();

  private final AtomicBoolean rootSpanWritten = new AtomicBoolean(false);

  // FIXME: This can be removed when we change behavior for gc'd spans.
  private final AtomicBoolean traceValid = new AtomicBoolean(true);

  /**
   * Updated with the latest nanoTicks each time getCurrentTimeNano is called (at the start and
   * finish of each span).
   */
  private volatile long lastReferenced = 0;

  private PendingTrace(
      final CoreTracer tracer, final DDId traceId, PendingTraceBuffer pendingTraceBuffer) {
    this.tracer = tracer;
    this.traceId = traceId;
    this.pendingTraceBuffer = pendingTraceBuffer;

    startTimeNano = Clock.currentNanoTime();
    startNanoTicks = Clock.currentNanoTicks();
  }

  /**
   * Current timestamp in nanoseconds.
   *
   * <p>Note: it is not possible to get 'real' nanosecond time. This method uses trace start time
   * (which has millisecond precision) as a reference and it gets time with nanosecond precision
   * after that. This means time measured within same Trace in different Spans is relatively correct
   * with nanosecond precision.
   *
   * @return timestamp in nanoseconds
   */
  public long getCurrentTimeNano() {
    long nanoTicks = Clock.currentNanoTicks();
    lastReferenced = nanoTicks;
    return startTimeNano + Math.max(0, nanoTicks - startNanoTicks);
  }

  public void touch() {
    lastReferenced = Clock.currentNanoTicks();
  }

  public boolean lastReferencedNanosAgo(long nanos) {
    long currentNanoTicks = Clock.currentNanoTicks();
    long age = currentNanoTicks - lastReferenced;
    return nanos < age;
  }

  public void registerSpan(final DDSpan span) {
    if (traceId == null || span.context() == null) {
      log.error(
          "Failed to register span ({}) due to null PendingTrace traceId or null span context",
          span);
      return;
    }
    if (!traceId.equals(span.context().getTraceId())) {
      log.debug("t_id={} -> registered for wrong trace {}", traceId, span);
      return;
    }

    if (!rootSpanWritten.get()) {
      rootSpan.compareAndSet(null, new WeakReference<>(span));
    }

    final int count = pendingReferenceCount.incrementAndGet();
    if (log.isDebugEnabled()) {
      log.debug("t_id={} -> registered span {}. count = {}", traceId, span, count);
    }
  }

  public void addFinishedSpan(final DDSpan span) {
    if (span.getDurationNano() == 0) {
      log.debug("t_id={} -> added to trace, but not complete: {}", traceId, span);
      return;
    }
    if (traceId == null || span.context() == null) {
      log.error(
          "Failed to add span ({}) due to null PendingTrace traceId or null span context", span);
      return;
    }
    if (!traceId.equals(span.getTraceId())) {
      log.debug("t_id={} -> span expired for wrong trace {}", traceId, span);
      return;
    }
    if (traceId == null || span.context() == null) {
      log.error(
          "Failed to expire span ({}) due to null PendingTrace traceId or null span context", span);
      return;
    }

    finishedSpans.addFirst(span);
    completedSpanCount.incrementAndGet();
    decrementRefAndMaybeWrite(span == getRootSpan());
  }

  public DDSpan getRootSpan() {
    final WeakReference<DDSpan> rootRef = rootSpan.get();
    return rootRef == null ? null : rootRef.get();
  }

  /** @return Long.MAX_VALUE if no spans finished. */
  long oldestFinishedTime() {
    long oldest = Long.MAX_VALUE;
    for (DDSpan span : finishedSpans) {
      oldest = Math.min(oldest, span.getStartTime() + span.getDurationNano());
    }
    return oldest;
  }

  /**
   * When using continuations, it's possible one may be used after all existing spans are otherwise
   * completed, so we need to wait till continuations are de-referenced before reporting.
   */
  @Override
  public void registerContinuation(final AgentScope.Continuation continuation) {
<<<<<<< HEAD
    final int count = pendingReferenceCount.incrementAndGet();
    if (log.isDebugEnabled()) {
      log.debug(
          "t_id={} -> registered continuation {} -- count = {}", traceId, continuation, count);
=======
    synchronized (continuation) {
      if (!continuation.isRegistered()) {
        weakContinuations.add(continuation.register(continuationReferenceQueue));
        final int count = pendingReferenceCount.incrementAndGet();
        if (log.isDebugEnabled()) {
          log.debug(
              "t_id={} -> registered continuation {} -- count = {}", traceId, continuation, count);
        }
      } else {
        log.debug("t_id={} -> continuation {} already registered", traceId, continuation);
      }
>>>>>>> 6523c3a2
    }
  }

  @Override
  public void cancelContinuation(final AgentScope.Continuation continuation) {
    decrementRefAndMaybeWrite(false);
  }

  private void decrementRefAndMaybeWrite(boolean isRootSpan) {
    if (!traceValid.get()) {
      return;
    }
    final int count = pendingReferenceCount.decrementAndGet();
    if (count == 0 && !rootSpanWritten.get()) {
      // Finished with no pending work ... write immediately
      write();
    } else {
      if (isRootSpan) {
        // Finished root with pending work ... delay write
        pendingTraceBuffer.enqueue(this);
      } else {
        int partialFlushMinSpans = tracer.getPartialFlushMinSpans();
        if (0 < partialFlushMinSpans && partialFlushMinSpans < size()) {
          // Trace is getting too big, write anything completed.
          partialFlush();
        } else if (rootSpanWritten.get()) {
          // Late arrival span ... delay write
          pendingTraceBuffer.enqueue(this);
        }
      }
    }
    if (log.isDebugEnabled()) {
      log.debug("t_id={} -> expired reference. pending count={}", traceId, count);
    }
  }

  /** Important to note: may be called multiple times. */
  private void partialFlush() {
    int size = write(true);
    if (log.isDebugEnabled()) {
      log.debug("t_id={} -> writing partial trace of size {}", traceId, size);
    }
  }

  /** Important to note: may be called multiple times. */
  void write() {
    rootSpanWritten.set(true);
    int size = write(false);
    if (log.isDebugEnabled()) {
      log.debug("t_id={} -> writing {} spans to {}.", traceId, size, tracer.writer);
    }
  }

  private int write(boolean isPartial) {
    if (!finishedSpans.isEmpty()) {
      try (Recording recording = tracer.writeTimer()) {
        synchronized (this) {
          int size = size();
          if (!isPartial || size > tracer.getPartialFlushMinSpans()) {
            List<DDSpan> trace = new ArrayList<>(size);

            final Iterator<DDSpan> it = finishedSpans.iterator();
            while (it.hasNext()) {
              final DDSpan span = it.next();
              trace.add(span);
              completedSpanCount.decrementAndGet();
              it.remove();
            }
            tracer.write(trace);
            return size;
          }
        }
      }
    }
    return 0;
  }

  public int size() {
    return completedSpanCount.get();
  }
}<|MERGE_RESOLUTION|>--- conflicted
+++ resolved
@@ -201,24 +201,10 @@
    */
   @Override
   public void registerContinuation(final AgentScope.Continuation continuation) {
-<<<<<<< HEAD
     final int count = pendingReferenceCount.incrementAndGet();
     if (log.isDebugEnabled()) {
       log.debug(
           "t_id={} -> registered continuation {} -- count = {}", traceId, continuation, count);
-=======
-    synchronized (continuation) {
-      if (!continuation.isRegistered()) {
-        weakContinuations.add(continuation.register(continuationReferenceQueue));
-        final int count = pendingReferenceCount.incrementAndGet();
-        if (log.isDebugEnabled()) {
-          log.debug(
-              "t_id={} -> registered continuation {} -- count = {}", traceId, continuation, count);
-        }
-      } else {
-        log.debug("t_id={} -> continuation {} already registered", traceId, continuation);
-      }
->>>>>>> 6523c3a2
     }
   }
 
